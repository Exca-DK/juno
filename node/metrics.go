--- conflicted
+++ resolved
@@ -1,10 +1,7 @@
 package node
 
 import (
-<<<<<<< HEAD
-=======
 	"math"
->>>>>>> fe17176c
 	"strconv"
 	"time"
 
@@ -202,13 +199,8 @@
 			math.Inf(0),
 		},
 	})
-<<<<<<< HEAD
-	prometheus.MustRegister(readCounter, writeCounter)
-	pebbleListener := newPebbleListener(prometheus.DefaultRegisterer)
-=======
 
 	prometheus.MustRegister(readLatencyHistogram, writeLatencyHistogram, commitLatency)
->>>>>>> fe17176c
 	return &db.SelectiveListener{
 		OnIOCb: func(write bool, duration time.Duration) {
 			if write {
@@ -217,13 +209,9 @@
 				readLatencyHistogram.Observe(float64(duration.Microseconds()))
 			}
 		},
-<<<<<<< HEAD
-		OnPebbleMetricsCb: pebbleListener.gather,
-=======
 		OnCommitCb: func(duration time.Duration) {
 			commitLatency.Observe(float64(duration.Microseconds()))
 		},
->>>>>>> fe17176c
 	}
 }
 
@@ -329,7 +317,13 @@
 		return 0
 	})
 
-	prometheus.MustRegister(opTimerHistogram, blockCount, chainHeightGauge, bestBlockGauge, reorgCount)
+	prometheus.MustRegister(
+		opTimerHistogram,
+		blockCount,
+		chainHeightGauge,
+		bestBlockGauge,
+		reorgCount,
+	)
 
 	return &sync.SelectiveListener{
 		OnSyncStepDoneCb: func(op string, blockNum uint64, took time.Duration) {
