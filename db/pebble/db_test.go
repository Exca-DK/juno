--- conflicted
+++ resolved
@@ -30,11 +30,7 @@
 	}
 }
 
-<<<<<<< HEAD
-func (l *eventListener) OnPebbleMetrics(_ *db.PebbleMetrics) {}
-=======
 func (l *eventListener) OnCommit(_ time.Duration) {}
->>>>>>> fe17176c
 
 func TestTransaction(t *testing.T) {
 	listener := eventListener{}
@@ -410,12 +406,20 @@
 			require.ErrorIs(t, testDB.View(func(txn db.Transaction) error {
 				return txn.Get([]byte{0}, func(b []byte) error { return nil })
 			}), db.ErrKeyNotFound)
-			require.EqualError(t, panicingTxn.Get([]byte{0}, func(b []byte) error { return nil }), "discarded txn")
+			require.EqualError(
+				t,
+				panicingTxn.Get([]byte{0}, func(b []byte) error { return nil }),
+				"discarded txn",
+			)
 		}()
 
 		require.NoError(t, testDB.Update(func(txn db.Transaction) error {
 			panicingTxn = txn
-			require.ErrorIs(t, txn.Get([]byte{0}, func(b []byte) error { return nil }), db.ErrKeyNotFound)
+			require.ErrorIs(
+				t,
+				txn.Get([]byte{0}, func(b []byte) error { return nil }),
+				db.ErrKeyNotFound,
+			)
 			require.NoError(t, txn.Set([]byte{0}, []byte{0}))
 			panic("update")
 		}))
