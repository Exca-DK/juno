--- conflicted
+++ resolved
@@ -56,14 +56,8 @@
 
 	configFlagUsage   = "The yaml configuration file."
 	logLevelFlagUsage = "Options: debug, info, warn, error."
-<<<<<<< HEAD
 	httpHostUsage     = "The interface on which the HTTP RPC server will listen for requests."
-	httpPortUsage     = "The port on which the HTTP RPC server will listen for requests."
-	wsPortUsage       = "The port on which the Websocket RPC server will listen for requests."
-	grpcPortUsage     = "The port on which the gRPC server will listen for requests."
-=======
 	httpPortUsage     = "The port on which the HTTP server will listen for requests."
->>>>>>> a45b56b4
 	dbPathUsage       = "Location of the database files."
 	networkUsage      = "Options: mainnet, goerli, goerli2, integration."
 	pprofUsage        = "Enables the pprof server and listens on port 9080."
